--- conflicted
+++ resolved
@@ -1,7 +1,3 @@
 .env
 __pycache__/
-<<<<<<< HEAD
-*.pyc
-=======
-*.py[cod]
->>>>>>> 4d9c8be2
+*.py[cod]