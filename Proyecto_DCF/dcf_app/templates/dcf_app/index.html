--- conflicted
+++ resolved
@@ -618,11 +618,7 @@
             </div>
         </div>
 
-<<<<<<< HEAD
-        {% if noticias_page %}
-=======
         {% if news_total > 0 %}
->>>>>>> 513d2dba
         <div class="col-12">
             <div class="card soft-card">
                 <div class="card-body">
@@ -635,21 +631,6 @@
                             {% endif %}
                         </div>
                     </div>
-<<<<<<< HEAD
-                    <div class="news-list">
-                        {% for noticia in noticias_page %}
-                        <article class="news-item">
-                            <div class="news-headline">
-                                <a href="{{ noticia.url }}" target="_blank" rel="noopener">{{ noticia.titulo }}</a>
-                            </div>
-                            <div class="news-meta">
-                                {% if noticia.fuente %}<span>{{ noticia.fuente }}</span>{% endif %}
-                                {% if noticia.fuente and noticia.fecha %}<span class="news-dot"></span>{% endif %}
-                                {% if noticia.fecha %}<time datetime="{{ noticia.fecha|date:'c' }}">{{ noticia.fecha|date:"d/m/Y H:i" }}</time>{% endif %}
-                            </div>
-                        </article>
-                        {% endfor %}
-=======
                     <div class="news-list" id="news-list"></div>
                     <div class="d-flex flex-column flex-md-row justify-content-between align-items-md-center gap-2 mt-3" id="news-pagination">
                         <span class="text-muted small" id="news-count"></span>
@@ -658,22 +639,7 @@
                             <span class="text-muted small" id="news-page-info"></span>
                             <button type="button" class="btn btn-sm btn-outline-primary" id="news-next">Siguientes &#8594;</button>
                         </div>
->>>>>>> 513d2dba
-                    </div>
-                    {% if page_obj %}
-                    <div class="d-flex flex-column flex-md-row justify-content-between align-items-md-center gap-2 mt-3">
-                        <span class="text-muted small">Mostrando {{ noticias_page|length }} de {{ noticias_total }} noticias</span>
-                        <div class="d-flex align-items-center gap-2">
-                            {% if page_obj.has_previous %}
-                            <a class="btn btn-sm btn-outline-primary" href="?{% if pagination_query %}{{ pagination_query }}&{% endif %}page={{ page_obj.previous_page_number }}">&#8592; Anteriores</a>
-                            {% endif %}
-                            <span class="text-muted small">Página {{ page_obj.number }} de {{ page_obj.paginator.num_pages }}</span>
-                            {% if page_obj.has_next %}
-                            <a class="btn btn-sm btn-outline-primary" href="?{% if pagination_query %}{{ pagination_query }}&{% endif %}page={{ page_obj.next_page_number }}">Siguientes &#8594;</a>
-                            {% endif %}
-                        </div>
-                    </div>
-                    {% endif %}
+                    </div>
                     {% if resultado.resumen_noticias %}
                     <div class="ai-summary">
                         <div class="ai-summary-title">Resumen IA del sentimiento</div>
